--- conflicted
+++ resolved
@@ -1,10 +1,6 @@
 [package]
 name = "avian_pickup"
-<<<<<<< HEAD
 version = "0.2.0-rc.1"
-=======
-version = "0.1.3"
->>>>>>> 4368025b
 authors = ["Jan Hohenheim <jan@hohenheim.ch>"]
 license = "MIT OR Apache-2.0"
 edition = "2024"
@@ -32,7 +28,7 @@
 
 [dependencies.avian3d]
 git = "https://github.com/Jondolf/avian"
-rev = "86f3c48844f9f6a7db2a9011e1b4a788c77975ae"
+rev = "cbadcccfef6019e8990aa6847e781d2df99093c3"
 features = ["3d", "default-collider"]
 default-features = false
 
